package hsup

import (
<<<<<<< HEAD

	"io"
	"net/url"

	shuttle "github.com/heroku/log-shuttle"
    "io/ioutil"
=======
	"io"
	"net/url"

	"io/ioutil"

	shuttle "github.com/heroku/log-shuttle"
>>>>>>> 2e3b1ca0
)

type relay struct {
	cl   *shuttle.Shuttle
	name string
}

func newRelay(logplex *url.URL, name string) (*relay, error) {
<<<<<<< HEAD
    cfg := shuttle.NewConfig()
    cfg.LogsURL = logplex.String()
    cfg.Appname = "app"
    cfg.Procid = name
    cfg.ComputeHeader()

    cl := shuttle.NewShuttle(cfg)
    cl.Launch()
=======
	cfg := shuttle.NewConfig()
	cfg.LogsURL = logplex.String()
	cfg.Appname = "app"
	cfg.Procid = name
	cfg.ComputeHeader()

	cl := shuttle.NewShuttle(cfg)
	cl.Launch()
>>>>>>> 2e3b1ca0

	return &relay{cl: cl, name: name}, nil
}

func (rl *relay) run(in io.Reader) {
	rl.cl.ReadLogLines(ioutil.NopCloser(in))
<<<<<<< HEAD
}

func (rl *relay) stop() {
    rl.cl.Land()
=======
>>>>>>> 2e3b1ca0
}

func teePipe(dst io.Writer) (io.Reader, io.Writer) {
	r, w := io.Pipe()
	tr := io.TeeReader(r, dst)
	return tr, w
}<|MERGE_RESOLUTION|>--- conflicted
+++ resolved
@@ -1,21 +1,12 @@
 package hsup
 
 import (
-<<<<<<< HEAD
-
-	"io"
-	"net/url"
-
-	shuttle "github.com/heroku/log-shuttle"
-    "io/ioutil"
-=======
 	"io"
 	"net/url"
 
 	"io/ioutil"
 
 	shuttle "github.com/heroku/log-shuttle"
->>>>>>> 2e3b1ca0
 )
 
 type relay struct {
@@ -24,16 +15,6 @@
 }
 
 func newRelay(logplex *url.URL, name string) (*relay, error) {
-<<<<<<< HEAD
-    cfg := shuttle.NewConfig()
-    cfg.LogsURL = logplex.String()
-    cfg.Appname = "app"
-    cfg.Procid = name
-    cfg.ComputeHeader()
-
-    cl := shuttle.NewShuttle(cfg)
-    cl.Launch()
-=======
 	cfg := shuttle.NewConfig()
 	cfg.LogsURL = logplex.String()
 	cfg.Appname = "app"
@@ -42,20 +23,12 @@
 
 	cl := shuttle.NewShuttle(cfg)
 	cl.Launch()
->>>>>>> 2e3b1ca0
 
 	return &relay{cl: cl, name: name}, nil
 }
 
 func (rl *relay) run(in io.Reader) {
 	rl.cl.ReadLogLines(ioutil.NopCloser(in))
-<<<<<<< HEAD
-}
-
-func (rl *relay) stop() {
-    rl.cl.Land()
-=======
->>>>>>> 2e3b1ca0
 }
 
 func teePipe(dst io.Writer) (io.Reader, io.Writer) {
