--- conflicted
+++ resolved
@@ -5,13 +5,7 @@
 	"log"
 	"net"
 	"net/http"
-	"net")
-
-type ProcessStatus struct{
-	Status string
-	IPAddress string
-	Port int
-}
+)
 
 type ProcessStatus struct {
 	Status    string
@@ -63,13 +57,8 @@
 		for _, e := range c.processes.Executors {
 			resp.Processes[e.ProcessType] = ProcessStatus{
 				IPAddress: e.IPAddress,
-<<<<<<< HEAD
-				Port: e.Port,
-				Status: e.State.String(),
-=======
 				Port:      e.Port,
 				Status:    e.State.String(),
->>>>>>> a94f9f1a
 			}
 		}
 		enc := json.NewEncoder(w)
@@ -108,11 +97,7 @@
 
 func StartControlAPI(socket string, processes <-chan *Processes) <-chan *Processes {
 	api := &ControlAPI{}
-<<<<<<< HEAD
-    listener, err := net.Listen("unix", socket)
-=======
 	listener, err := net.Listen("unix", socket)
->>>>>>> a94f9f1a
 	if err != nil {
 		panic(err)
 	}
