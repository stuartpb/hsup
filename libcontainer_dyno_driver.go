--- conflicted
+++ resolved
@@ -75,10 +75,6 @@
 
 func (dd *LibContainerDynoDriver) Start(ex *Executor) error {
 	containerUUID := uuid.New()
-<<<<<<< HEAD
-	ex.containerUUID = containerUUID
-=======
->>>>>>> 647b1c91
 	port, err := dd.allocator.ReservePort()
 	if err != nil {
 		return err
@@ -231,8 +227,6 @@
 	return nil
 }
 
-<<<<<<< HEAD
-=======
 func (dd *LibContainerDynoDriver) Wait(ex *Executor) (s *ExitStatus) {
 	return <-ex.initExitStatus
 }
@@ -249,7 +243,6 @@
 	return ex.cmd.Process.Signal(syscall.SIGTERM)
 }
 
->>>>>>> 647b1c91
 func createPasswdWithDynoUser(stackImagePath, dataPath string, uid int) error {
 	var contents bytes.Buffer
 	original, err := os.Open(filepath.Join(stackImagePath, "etc", "passwd"))
@@ -326,18 +319,10 @@
 
 func (ctx *containerInit) startCallback() {
 	//TODO: log("Starting process web.1 with command `...`")
-<<<<<<< HEAD
-
-=======
->>>>>>> 647b1c91
 	if err := ctx.portMapper.Create(); err != nil {
 		log.Fatal(err)
 	}
 
-<<<<<<< HEAD
-	close(ctx.ex.waitStartup)
-=======
->>>>>>> 647b1c91
 	//child process is already running, it's safe to close the parent's read
 	//side of the pipe
 	ctx.configPipe.Close()
